--- conflicted
+++ resolved
@@ -26,14 +26,8 @@
     - name: Setup Java JDK
       uses: actions/setup-java@v2
       with:
-<<<<<<< HEAD
-        java-version: 11.0.11
-        java-package: jdk
-        architecture: x64
-=======
         java-version: '11'
         distribution: 'adopt'
->>>>>>> ccb6fab6
         server-id: github # Value of the distributionManagement/repository/id field of the pom.xml
 
     - name: Install dependent packages, build package and run tests
